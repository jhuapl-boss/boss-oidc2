--- conflicted
+++ resolved
@@ -110,25 +110,7 @@
         user, created = UserModel.objects.update_or_create(**args)
         kc_user = KeycloakModel.objects.create(user = user, UID = uid)
 
-<<<<<<< HEAD
-    try:
-        # Session logins and Bearer tokens from password Grant Types
-        if 'realm_access' in access_token:
-            roles = access_token['realm_access']['roles']
-        else:  # Bearer tokens from authorization_code Grant Types
-            roles = access_token['resource_access']['account']['roles']
-    except KeyError:
-        roles = []  # No roles assigned / contained in the token
-=======
-    if 'access_token' in request.session: # Session based login
-        token = request.session['access_token']
-    else: # Bearer Token login
-        token = get_authorization_header(request).split()[1]
-
-    jwt = JWT().unpack(token).payload()
-    roles = get_roles(jwt)
->>>>>>> 4d37e897
-
+    roles = get_roles(access_token)
     user.is_staff = 'admin' in roles or 'superuser' in roles
     user.is_superuser = 'superuser' in roles
 
