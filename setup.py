#!/usr/bin/env python
# -*- coding: utf-8 -*-

# Copyright 2016 The Johns Hopkins University Applied Physics Laboratory
#
# Licensed under the Apache License, Version 2.0 (the "License");
# you may not use this file except in compliance with the License.
# You may obtain a copy of the License at
#
#    http://www.apache.org/licenses/LICENSE-2.0
#
# Unless required by applicable law or agreed to in writing, software
# distributed under the License is distributed on an "AS IS" BASIS,
# WITHOUT WARRANTIES OR CONDITIONS OF ANY KIND, either express or implied.
# See the License for the specific language governing permissions and
# limitations under the License.

import os

try:
    from setuptools import setup
except ImportError:
    from distutils.core import setup

# allow setup.py to be run from any path
os.chdir(os.path.normpath(os.path.join(os.path.abspath(__file__), os.pardir)))

setup(
    name='boss-oidc',
<<<<<<< HEAD
    version='1.2.1',
    packages=['bossoidc'],
=======
    version='1.2',
    packages=['bossoidc', 'bossoidc/migrations'],
>>>>>>> ea1425d3
    url='https://github.com/jhuapl-boss/boss-oidc',
    license="Apache Software License",
    author='Derek Pryor',
    author_email='Derek.Pryor@jhuapl.edu',
    description='Django Authentication OpenID Connect plugin for the Boss SSO',
    install_requires=[
        'django>=1.8',
        'djangorestframework>=2.4.0',
        'oic>=0.7.6',
        'django-oidc>=0.1.3',
        'drf-oidc-auth>=0.8'
    ],
    classifiers=[
        'Environment :: Web Environment',
        'Development Status :: 4 - Beta',
        'Framework :: Django',
        'Intended Audience :: Developers',
        'License :: OSI Approved :: Apache Software License',
        'Operating System :: OS Independent',
        'Natural Language :: English',
        'Programming Language :: Python :: 3',
        'Programming Language :: Python :: 3.5',
    ],
)<|MERGE_RESOLUTION|>--- conflicted
+++ resolved
@@ -27,13 +27,8 @@
 
 setup(
     name='boss-oidc',
-<<<<<<< HEAD
     version='1.2.1',
-    packages=['bossoidc'],
-=======
-    version='1.2',
     packages=['bossoidc', 'bossoidc/migrations'],
->>>>>>> ea1425d3
     url='https://github.com/jhuapl-boss/boss-oidc',
     license="Apache Software License",
     author='Derek Pryor',
